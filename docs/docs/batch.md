# Batch Execution

<<<<<<< HEAD
If you have several dose-response datasets that you want to run in PyBMDS, you can run a batch execution by importing a file with the datasets. For dichotomous datasets, your input file may look like this:

![image info](batch-input-datasets.PNG)

where you have 8 dichotomous datasets.

You can import the file and create `DichotomousDataset()` objects for each by:

```python
import bmds
from bmds import DichotomousDataset
from bmds import ContinuousDataset
from bmds.bmds3.models import dichotomous, continuous
from bmds.bmds3.constants import DistType, PriorClass, PriorType
from bmds.bmds3.models.continuous import ContinuousModel
from bmds.bmds3.types.continuous import ContinuousRiskType
from bmds.bmds3.types.dichotomous import DichotomousRiskType
from bmds.bmds3.types.continuous import ContinuousAnalysis, ContinuousModelSettings, ContinuousResult
from bmds.bmds3.types.priors import ModelPriors, Prior
from itertools import cycle
from bmds import plotting

import pandas as pd

# change output file to where you want it to belong
OUTPUT_FN = 'OUTPUT FILE LOCATION'

# change input file to where you want it to belong
fn = 'INPUT FILE LOCATION'
assert os.path.exists(fn)

df = pd.read_excel(fn)
df.head()

def dichotomous_dictify(d):
    try:
        return dict(
              id=d.Index,
              doses=list(map(float, d.Dose.split(';'))),
              ns=list(map(int, d['N'].split(';'))),
              incidences=list(map(int, d['incidence'].split(';'))),
        )
    except:
        print('Row {} not included'.format(d.Index))
        return None
   
dichotomous_datasets = [
    d for d in df.apply(dichotomous_dictify, axis=1) 
    if d is not None
]

def get_bmds_dataset(dtype, dataset):
    if dtype == bmds.constants.CONTINUOUS:
        cls = bmds.ContinuousDataset
    elif dtype in bmds.constants.DICHOTOMOUS_DTYPES:
        cls = bmds.DichotomousDataset
    return cls(**dataset)
```

You can now run your datasets on one model or fit the datasets to all of the dichotomous models and select the best fit.

```python
def execute_all_datasets(dtype, original_dataset):
    dataset = deepcopy(original_dataset)
    bmds_dataset = get_bmds_dataset(dtype, dataset)
    session = dichotomous.Multistage(dataset=bmds_dataset, settings={"degree": 2})
    result = session.execute()
    #print(session.text()) ## untoggle print(session.text()) if you want to see the results of each dataset
    return result

dichotomous_results = [
    execute_all_datasets(bmds.constants.DICHOTOMOUS, dataset) 
    for dataset in dichotomous_datasets
]
```

You can then append the results and save them.

```python
out = []

for session in dichotomous_results:
    out.append([session.bmd,session.bmdl,session.bmdu,session.parameters.values])

print(out)

fn = os.path.expanduser(OUTPUT_FN)

output_df = pd.DataFrame(out)
output_df.to_excel(fn, index=True)
=======
hello


```python
import bmds
from bmds.bmds3.batch import BmdsSessionBatch, ExecutionResponse
from bmds.bmds3.sessions import Bmds330
from bmds.datasets import DichotomousDataset

# create multiple datasets
datasets = [
    DichotomousDataset(doses=[0, 10, 20, 30], ns=[10, 10, 10, 10], incidences=[0, 1, 2, 3]),
    DichotomousDataset(doses=[0, 10, 20, 30], ns=[10, 10, 10, 10], incidences=[0, 4, 5, 6])
]

# create a function that takes a dataset as input and returns a session response as output
def runner(ds):
    sess = Bmds330(dataset=ds)
    sess.add_model(bmds.constants.M_Logistic, settings={"bmr": 0.2})
    sess.execute_and_recommend()
    return ExecutionResponse(success=True, content=[sess.to_dict()])

# execute all datasets and sessions on a single processor
batch = BmdsSessionBatch().execute(datasets, runner, nprocs=1)

# save Excel and Word reports
batch.to_excel("report.xlsx")
batch.to_docx().save("report.docx")
>>>>>>> 0edc154c
```<|MERGE_RESOLUTION|>--- conflicted
+++ resolved
@@ -1,6 +1,5 @@
 # Batch Execution
 
-<<<<<<< HEAD
 If you have several dose-response datasets that you want to run in PyBMDS, you can run a batch execution by importing a file with the datasets. For dichotomous datasets, your input file may look like this:
 
 ![image info](batch-input-datasets.PNG)
@@ -91,8 +90,6 @@
 
 output_df = pd.DataFrame(out)
 output_df.to_excel(fn, index=True)
-=======
-hello
 
 
 ```python
@@ -120,5 +117,4 @@
 # save Excel and Word reports
 batch.to_excel("report.xlsx")
 batch.to_docx().save("report.docx")
->>>>>>> 0edc154c
 ```