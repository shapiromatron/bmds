--- conflicted
+++ resolved
@@ -69,17 +69,10 @@
             print(inputs_struct)
 
         # setup outputs
-<<<<<<< HEAD
-        fit_results = DichotomousModelResult(
-            model=self.model, dist_numE=200, num_params=inputs.num_params
-        )
-        fit_results_struct = fit_results.to_c()
+        fit_results = DichotomousModelResult(dist_numE=200, num_params=inputs.num_params)
+        fit_results_struct = fit_results.to_c(self.bmd_model_class.id)
         gof_results_struct = DichotomousPgofResultStruct.from_dataset(self.dataset)
         bmds_results_struct = DichotomousBmdsResultsStruct.from_results(fit_results.num_params)
-=======
-        fit_results = DichotomousModelResult(dist_numE=200, num_params=inputs.num_params)
-        fit_results_struct = fit_results.to_c(self.bmd_model_class.id)
->>>>>>> 4c012baf
 
         # can be used for model averaging
         self.inputs_struct = inputs_struct
