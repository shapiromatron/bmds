import ctypes
import logging
import platform
from typing import Dict, List, Optional, Union

from pydantic import BaseModel

from ...datasets import DatasetType
from ...utils import package_root
<<<<<<< HEAD
from ..constants import BMDS_BLANK_VALUE
=======
from ..constants import BmdModelSchema
>>>>>>> 42791741

logger = logging.getLogger(__name__)


class BmdsLibraryManager:
    """
    Cache for managing dll libraries
    """

    def __init__(self):
        raise RuntimeError("Use as a static-class")

    _dll_cache: Dict[str, ctypes.CDLL] = {}

    @classmethod
    def get_dll(cls, bmds_version: str, base_name: str) -> ctypes.CDLL:
        """
        Returns a dll instance. The filename will be OS and environment specific.

        Args:
            bmds_version (str): The bmds version, eg., `BMDS330`
            base_name (str): The base-name for the file eg., `bmds_models`

        Raises:
            EnvironmentError: System could not be determined
            FileNotFoundError: The dll file could not be found

        Returns:
            Callable: the callable function from the dll
        """

        filename = base_name
        os_ = platform.system()
        if os_ == "Windows":
            filename += ".dll"
        elif os_ == "Linux":
            filename += ".so"
        elif os_ == "Darwin":
            filename += ".dylib"
        else:
            raise EnvironmentError(f"Unknown OS: {os_}")

        path = package_root / "bin" / bmds_version / filename
        key = str(path)
        dll = cls._dll_cache.get(key)
        if dll is None:
            if not path.exists():
                raise FileNotFoundError(f"Path does not exist: {path}")

            logger.info(f"Loading dll from disk: {key}")
            dll = ctypes.cdll.LoadLibrary(str(path))
            cls._dll_cache[key] = dll

        return dll


InputModelSettings = Optional[Union[Dict, BaseModel]]


class BmdModel:
    """
    Captures modeling configuration for model execution.
    Should save no results form model execution or any dataset-specific settings.
    """

    bmd_model_class: BmdModelSchema
    model_version: str

    def __init__(self, dataset: DatasetType, settings: InputModelSettings = None):
        self.dataset = dataset
        self.settings = self.get_model_settings(dataset, settings)
        self.results: Optional[BaseModel] = None
        self.inputs_struct: Optional[ctypes.Structure] = None  # used for model averaging
        self.fit_results_struct: Optional[ctypes.Structure] = None  # used for model averaging

    @property
    def has_output(self) -> bool:
        return self.results is not None

    def get_model_settings(self, dataset: DatasetType, settings: InputModelSettings) -> BaseModel:
        raise NotImplementedError("Requires abstract implementation")

    def execute(self) -> BaseModel:
        raise NotImplementedError("Requires abstract implementation")

    def execute_job(self):
        self.results = self.execute()

    def serialize(self) -> BaseModel:
        raise NotImplementedError("Requires abstract implementation")

    def to_dict(self) -> Dict:
        return self.serialize.dict()

<<<<<<< HEAD
        Returns:
            A dictionary of model inputs, and raw and parsed outputs
        """
        return dict(
            model_index=model_index,
            model_class=self.model.id,
            model_name=self.model.verbose,
            model_version=self.model_version,
            has_output=self.output_created,
            execution_halted=self.execution_halted,
            settings=self.settings.dict(),
            results=self.results.dict() if self.results else None,
        )

    def residual_of_interest(self, bmd, doses, residuals):
        if bmd > 0 and len(doses) > 0:
            diff = abs(doses[0] - bmd)
            r = residuals[0]
            for i, val in enumerate(doses):
                if abs(val - bmd) < diff:
                    diff = abs(val - bmd)
                    r = residuals[i]
            return r
        return BMDS_BLANK_VALUE


class BaseModelAveraging(BaseModel):
=======

class BmdModelSchema(BaseModel):
    pass


class BmdModelAveraging:
>>>>>>> 42791741
    """
    Captures modeling configuration for model execution.
    Should save no results form model execution or any dataset-specific settings.
    """

    model_version = "BMDS330"

    def __init__(
        self, dataset: DatasetType, models: List[BmdModel], settings: InputModelSettings = None
    ):
        self.dataset = dataset
        self.models = models
        self.settings = self.get_model_settings(dataset, settings)
        self.results: Optional[BaseModel] = None

    def get_model_settings(self, dataset: DatasetType, settings: InputModelSettings) -> BaseModel:
        raise NotImplementedError("Requires abstract implementation")

    def execute(self) -> BaseModel:
        raise NotImplementedError("Requires abstract implementation")

    def execute_job(self):
        self.results = self.execute()

    @property
    def has_output(self) -> bool:
        return self.results is not None

    def serialize(self, model_index: int) -> "BmdModelAveragingSchema":
        raise NotImplementedError("Requires abstract implementation")

    def to_dict(self) -> Dict:
        return self.serialize.dict()


class BmdModelAveragingSchema(BaseModel):
    pass<|MERGE_RESOLUTION|>--- conflicted
+++ resolved
@@ -7,11 +7,7 @@
 
 from ...datasets import DatasetType
 from ...utils import package_root
-<<<<<<< HEAD
-from ..constants import BMDS_BLANK_VALUE
-=======
 from ..constants import BmdModelSchema
->>>>>>> 42791741
 
 logger = logging.getLogger(__name__)
 
@@ -88,7 +84,7 @@
         self.fit_results_struct: Optional[ctypes.Structure] = None  # used for model averaging
 
     @property
-    def has_output(self) -> bool:
+    def has_results(self) -> bool:
         return self.results is not None
 
     def get_model_settings(self, dataset: DatasetType, settings: InputModelSettings) -> BaseModel:
@@ -106,42 +102,12 @@
     def to_dict(self) -> Dict:
         return self.serialize.dict()
 
-<<<<<<< HEAD
-        Returns:
-            A dictionary of model inputs, and raw and parsed outputs
-        """
-        return dict(
-            model_index=model_index,
-            model_class=self.model.id,
-            model_name=self.model.verbose,
-            model_version=self.model_version,
-            has_output=self.output_created,
-            execution_halted=self.execution_halted,
-            settings=self.settings.dict(),
-            results=self.results.dict() if self.results else None,
-        )
-
-    def residual_of_interest(self, bmd, doses, residuals):
-        if bmd > 0 and len(doses) > 0:
-            diff = abs(doses[0] - bmd)
-            r = residuals[0]
-            for i, val in enumerate(doses):
-                if abs(val - bmd) < diff:
-                    diff = abs(val - bmd)
-                    r = residuals[i]
-            return r
-        return BMDS_BLANK_VALUE
-
-
-class BaseModelAveraging(BaseModel):
-=======
 
 class BmdModelSchema(BaseModel):
     pass
 
 
 class BmdModelAveraging:
->>>>>>> 42791741
     """
     Captures modeling configuration for model execution.
     Should save no results form model execution or any dataset-specific settings.
@@ -167,7 +133,7 @@
         self.results = self.execute()
 
     @property
-    def has_output(self) -> bool:
+    def has_results(self) -> bool:
         return self.results is not None
 
     def serialize(self, model_index: int) -> "BmdModelAveragingSchema":
