--- conflicted
+++ resolved
@@ -89,13 +89,9 @@
         dr_y = self.dr_curve(dr_x, fit_results.params)
         critical_ys = self.dr_curve(critical_xs, fit_results.params)
         residuals = [d + 1 for d in self.dataset.doses]  # TODO - use real version
-<<<<<<< HEAD
         aic = (
             bmds_results_struct.aic if math.isfinite(bmds_results_struct.aic) else BMDS_BLANK_VALUE
         )  # TODO - after models fixed; remove this check?
-=======
-
->>>>>>> a12dc8c0
         result = ContinuousResult(
             bmdl=bmds_results_struct.bmdl,
             bmd=bmds_results_struct.bmd,
