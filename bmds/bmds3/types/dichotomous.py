--- conflicted
+++ resolved
@@ -1,8 +1,4 @@
 from enum import IntEnum
-<<<<<<< HEAD
-from textwrap import dedent
-=======
->>>>>>> 02172bdc
 from typing import NamedTuple, Self
 
 import numpy as np
@@ -14,9 +10,6 @@
 from ...datasets import DichotomousDataset
 from ...utils import multi_lstrip, pretty_table
 from .. import constants
-<<<<<<< HEAD
-from .common import NumpyFloatArray, NumpyIntArray, clean_array, residual_of_interest
-=======
 from .common import (
     NumpyFloatArray,
     NumpyIntArray,
@@ -24,7 +17,6 @@
     inspect_cpp_obj,
     residual_of_interest,
 )
->>>>>>> 02172bdc
 from .priors import ModelPriors, PriorClass, PriorType
 
 
@@ -159,24 +151,11 @@
     def execute(self):
         bmdscore.pythonBMDSDicho(self.analysis, self.result)
 
-<<<<<<< HEAD
-    def __str__(self):
-        return dedent(
-            f"""
-            Analysis:
-            {self.analysis}
-
-            Result:
-            {self.result}
-            """
-        )
-=======
     def __str__(self) -> str:
         lines = []
         inspect_cpp_obj(lines, self.analysis, depth=0)
         inspect_cpp_obj(lines, self.result, depth=0)
         return "\n".join(lines)
->>>>>>> 02172bdc
 
 
 class DichotomousModelResult(BaseModel):
