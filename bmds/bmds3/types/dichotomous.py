--- conflicted
+++ resolved
@@ -196,13 +196,8 @@
             bmd_dist=list_t_c(self.bmd_dist, ctypes.c_double),
         )
 
-<<<<<<< HEAD
-    def from_c(self, struct: DichotomousModelResultStruct):
-        self.params = struct.parms[: self.num_params]
-=======
     def from_c(self, struct: DichotomousModelResultStruct, model: "Dichotomous"):
         self.params = model.transform_params(struct)
->>>>>>> e874bcc8
         self.cov = np.array(self.cov).reshape(self.num_params, self.num_params)
         self.max = struct.max
         self.model_df = struct.model_df
