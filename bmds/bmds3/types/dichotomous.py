import ctypes
from enum import IntEnum
from textwrap import dedent
from typing import Dict, List, Optional, Union

import numpy as np
import pandas as pd
from pydantic import BaseModel, confloat, conint

from bmds.bmds3.constants import DichotomousModelChoices

from ...datasets import DichotomousDataset
from .. import constants
from .common import BMDS_BLANK_VALUE, list_t_c


class DichotomousRiskType(IntEnum):
    eExtraRisk = 1
    eAddedRisk = 2


class DichotomousModelSettings(BaseModel):
    bmr: confloat(gt=0) = 0.1
    alpha: confloat(gt=0, lt=1) = 0.05
    bmr_type: DichotomousRiskType = DichotomousRiskType.eExtraRisk
    degree: conint(ge=0, le=8) = 0  # multistage only
    samples: conint(ge=10, le=1000) = 100
    burnin: conint(ge=5, le=1000) = 20


class DichotomousAnalysisStruct(ctypes.Structure):

    _fields_ = [
        ("model", ctypes.c_int),  # Model Type as listed in DichModel
        ("n", ctypes.c_int),  # total number of observations obs/n
        ("Y", ctypes.POINTER(ctypes.c_double)),  # observed +
        ("doses", ctypes.POINTER(ctypes.c_double)),
        ("n_group", ctypes.POINTER(ctypes.c_double)),  # size of the group
        ("prior", ctypes.POINTER(ctypes.c_double)),  # a column order matrix parms X prior_cols
        ("BMD_type", ctypes.c_int),  # 1 = extra ; added otherwise
        ("BMR", ctypes.c_double),
        ("alpha", ctypes.c_double),  # alpha of the analysis
        ("degree", ctypes.c_int),  # degree of polynomial used only multistage
        ("samples", ctypes.c_int),  # number of MCMC samples
        ("burnin", ctypes.c_int),  # size of burnin
        ("parms", ctypes.c_int),  # number of parameters in the model
        ("prior_cols", ctypes.c_int),  # columns in the prior
    ]

    def __str__(self) -> str:
        return dedent(
            f"""
            model: {self.model}
            n: {self.n}
            Y: {self.Y[:self.n]}
            doses: {self.doses[:self.n]}
            n_group: {self.n_group[:self.n]}
            prior: {self.prior[:self.parms*self.prior_cols]}
            BMD_type: {self.BMD_type}
            BMR: {self.BMR}
            alpha: {self.alpha}
            degree: {self.degree}
            samples: {self.samples}
            burnin: {self.burnin}
            parms: {self.parms}
            prior_cols: {self.prior_cols}
            """
        )


class DichotomousAnalysis(BaseModel):
    """
    Purpose - Contains all of the information for a dichotomous analysis.
    It is used do describe a single model analysis, in which all of the
    information is used, or a MA analysis, in which all the information
    save prior, degree, parms and prior_cols are used.
    """

    model: constants.DichotomousModel
    dataset: DichotomousDataset
    priors: List[constants.Prior]
    BMD_type: int
    BMR: float
    alpha: float
    degree: int
    samples: int
    burnin: int

    class Config:
        arbitrary_types_allowed = True

    @property
    def num_params(self) -> int:
        return (
            self.degree + 1
            if self.model == DichotomousModelChoices.d_multistage.value
            else self.model.num_params
        )

    def _priors_to_list(self) -> List[float]:
        """
        allocate memory for all parameters and convert to columnwise matrix
        """
        if len(self.priors) == self.num_params:
            # most cases
            arr = np.array([list(prior.dict().values()) for prior in self.priors])
        elif len(self.priors) < self.num_params:
            # special case for multistage; apply all priors; copy last one
            data: List[List[float]] = []
            for prior in self.priors[:-1]:
                data.append(list(prior.dict().values()))
            for _ in range(len(self.priors) - 1, self.num_params):
                data.append(list(self.priors[-1].dict().values()))
            arr = np.array(data)
        else:
            raise ValueError("Unknown state")
        return arr.flatten("F").tolist()

    def to_c(self) -> DichotomousAnalysisStruct:
        priors = self._priors_to_list()
        return DichotomousAnalysisStruct(
            model=ctypes.c_int(self.model.id),
            n=ctypes.c_int(self.dataset.num_dose_groups),
            Y=list_t_c(self.dataset.incidences, ctypes.c_double),
            doses=list_t_c(self.dataset.doses, ctypes.c_double),
            n_group=list_t_c(self.dataset.ns, ctypes.c_double),
            prior=list_t_c(priors, ctypes.c_double),
            BMD_type=ctypes.c_int(self.BMD_type),
            BMR=ctypes.c_double(self.BMR),
            alpha=ctypes.c_double(self.alpha),
            degree=ctypes.c_int(self.degree),
            samples=ctypes.c_int(self.samples),
            burnin=ctypes.c_int(self.burnin),
            parms=ctypes.c_int(self.num_params),
            prior_cols=ctypes.c_int(constants.NUM_PRIOR_COLS),
        )


class DichotomousModelResultStruct(ctypes.Structure):
    _fields_ = [
        ("model", ctypes.c_int),  # dichotomous model specification
        ("nparms", ctypes.c_int),  # number of parameters in the model
        ("parms", ctypes.POINTER(ctypes.c_double)),  # parameter estimate
        ("cov", ctypes.POINTER(ctypes.c_double)),  # covariance estimate
        ("max", ctypes.c_double),  # value of the likelihood/posterior at the maximum
        ("dist_numE", ctypes.c_int),  # number of entries in rows for the bmd_dist
        ("model_df", ctypes.c_double),  # Used model degrees of freedom
        ("total_df", ctypes.c_double),  # Total degrees of freedom
        ("bmd_dist", ctypes.POINTER(ctypes.c_double),),  # bmd distribution (dist_numE x 2) matrix
    ]

    def __str__(self) -> str:
        return dedent(
            f"""
            model: {self.model}
            nparms: {self.nparms}
            parms: {self.parms[:self.nparms]}
            cov: {self.cov[:self.nparms**2]}
            max: {self.max}
            dist_numE: {self.dist_numE}
            model_df: {self.model_df}
            total_df: {self.total_df}
            bmd_dist: {self.bmd_dist[:self.dist_numE*2]}
            """
        )


class DichotomousModelResult(BaseModel):
    """
    Single model fit.
    """

    model: constants.DichotomousModel
    num_params: int
    dist_numE: int
    params: Optional[List[float]]
    cov: Optional[Union[np.ndarray, List[float]]]
    max: Optional[float]
    model_df: Optional[float]
    total_df: Optional[float]
    bmd_dist: Optional[Union[np.ndarray, List[float]]]

    class Config:
        arbitrary_types_allowed = True

    def to_c(self) -> DichotomousModelResultStruct:
        parms = [0] * self.num_params
        self.cov = [0] * (self.num_params ** 2)
        self.bmd_dist = [1] * (self.dist_numE * 2)
        return DichotomousModelResultStruct(
            model=ctypes.c_int(self.model.id),
            nparms=ctypes.c_int(self.num_params),
            parms=list_t_c(parms, ctypes.c_double),
            cov=list_t_c(self.cov, ctypes.c_double),
            dist_numE=ctypes.c_int(self.dist_numE),
            bmd_dist=list_t_c(self.bmd_dist, ctypes.c_double),
        )

<<<<<<< HEAD
    def from_c(self, struct: DichotomousModelResultStruct, model: "Dichotomous"):
        self.params = model.transform_params(struct)
        self.cov = self.cov.reshape(self.num_params, self.num_params)
=======
    def from_c(self, struct: DichotomousModelResultStruct):
        self.params = struct.parms[: self.num_params]
        self.cov = np.array(self.cov).reshape(self.num_params, self.num_params)
>>>>>>> 72a56529
        self.max = struct.max
        self.model_df = struct.model_df
        self.total_df = struct.total_df

        # reshape; get rid of 0 and inf; must be JSON serializable
        arr = np.array(self.bmd_dist).reshape(2, self.dist_numE).T
        arr = arr[np.isfinite(arr[:, 0])]
        arr = arr[arr[:, 0] > 0]
        self.bmd_dist = arr

    def bmd_plot(self):
        df = pd.DataFrame(data=self.bmd_dist, columns="bmd quantile".split())
        df = df.query("bmd>0 & bmd < inf")
        df.plot.scatter("bmd", "quantile", xlabel="Dose", ylabel="Propotion")

    def dict(self, **kw) -> Dict:
        kw.update(exclude={"cov", "bmd_dist"})
        d = super().dict(**kw)
        d["cov"] = self.cov.tolist()
        d["bmd_dist"] = self.bmd_dist.T.tolist()
        return d


class DichotomousPgofDataStruct(ctypes.Structure):
    _fields_ = [
        ("n", ctypes.c_int),  # total number of observations obs/n
        ("Y", ctypes.POINTER(ctypes.c_double)),  # observed +
        ("doses", ctypes.POINTER(ctypes.c_double)),
        ("n_group", ctypes.POINTER(ctypes.c_double)),  # size of the group
        ("model_df", ctypes.c_double),
        ("model", ctypes.c_int),  # Model Type as listed in DichModel
        ("parms", ctypes.c_int),  # number of parameters in the model
        ("est_parms", ctypes.POINTER(ctypes.c_double)),  # parameter estimate
    ]

    def __str__(self) -> str:
        return dedent(
            f"""
            n: {self.n}
            Y: {self.Y[:self.n]}
            doses: {self.doses[:self.n]}
            n_group: {self.n_group[:self.n]}
            model_df: {self.model_df}
            model: {self.model}
            parms: {self.parms}
            est_parms: {self.est_parms[:self.parms]}
            """
        )

    @classmethod
    def from_fit(
        cls, fit_input: DichotomousAnalysisStruct, fit_output: DichotomousModelResultStruct
    ):
        return cls(
            n=fit_input.n,
            Y=fit_input.Y,
            doses=fit_input.doses,
            n_group=fit_input.n_group,
            model_df=fit_output.model_df,
            model=fit_input.model,
            parms=fit_output.nparms,
            est_parms=fit_output.parms,
        )


class DichotomousPgofResultStruct(ctypes.Structure):
    _fields_ = [
        ("n", ctypes.c_int),  # total number of observations obs/n
        ("expected", ctypes.POINTER(ctypes.c_double)),
        ("residual", ctypes.POINTER(ctypes.c_double)),
        ("test_statistic", ctypes.c_double),
        ("p_value", ctypes.c_double),
        ("df", ctypes.c_double),
    ]

    def __str__(self) -> str:
        return dedent(
            f"""
            n: {self.n}
            expected: {self.expected[:self.n]}
            residual: {self.residual[:self.n]}
            test_statistic: {self.test_statistic}
            p_value: {self.p_value}
            df: {self.df}
            """
        )

    @classmethod
    def from_dataset(cls, dataset: DichotomousDataset):
        n = dataset.num_dose_groups
        return cls(
            n=n,
            expected=list_t_c([0.0 for _ in range(n)], ctypes.c_double),
            residual=list_t_c([0.0 for _ in range(n)], ctypes.c_double),
        )


class DichotomousBmdsResultsStruct(ctypes.Structure):
    _fields_ = [
        ("bmd", ctypes.c_double),
        ("bmdl", ctypes.c_double),
        ("bmdu", ctypes.c_double),
        ("aic", ctypes.c_double),
        ("bounded", ctypes.POINTER(ctypes.c_bool)),
    ]

    def __str__(self) -> str:
        return dedent(
            f"""
            bmd: {self.bmd}
            bmdl: {self.bmdl}
            bmdu: {self.bmdu}
            aic: {self.aic}
            bounded: <not shown>
            """
        )

    @classmethod
    def from_results(cls, num_params: int) -> "DichotomousBmdsResultsStruct":
        return cls(
            bmd=BMDS_BLANK_VALUE,
            bmdl=BMDS_BLANK_VALUE,
            bmdu=BMDS_BLANK_VALUE,
            aic=BMDS_BLANK_VALUE,
            bounded=list_t_c([False for _ in range(num_params)], ctypes.c_bool),
        )


class DichotomousPgofResult(BaseModel):
    expected: List[float]
    residual: List[float]
    test_statistic: float
    p_value: float
    df: float

    @classmethod
    def from_c(cls, struct: DichotomousPgofResultStruct):
        return cls(
            expected=struct.expected[: struct.n],
            residual=struct.residual[: struct.n],
            test_statistic=struct.test_statistic,
            p_value=struct.p_value,
            df=struct.df,
        )


class DichotomousResult(BaseModel):
    model_class: str
    model_name: str
    bmdl: float
    bmd: float
    bmdu: float
    aic: float
    bounded: List[bool]
    fit: DichotomousModelResult
    gof: DichotomousPgofResult
    dr_x: List[float]
    dr_y: List[float]<|MERGE_RESOLUTION|>--- conflicted
+++ resolved
@@ -196,15 +196,9 @@
             bmd_dist=list_t_c(self.bmd_dist, ctypes.c_double),
         )
 
-<<<<<<< HEAD
     def from_c(self, struct: DichotomousModelResultStruct, model: "Dichotomous"):
         self.params = model.transform_params(struct)
-        self.cov = self.cov.reshape(self.num_params, self.num_params)
-=======
-    def from_c(self, struct: DichotomousModelResultStruct):
-        self.params = struct.parms[: self.num_params]
         self.cov = np.array(self.cov).reshape(self.num_params, self.num_params)
->>>>>>> 72a56529
         self.max = struct.max
         self.model_df = struct.model_df
         self.total_df = struct.total_df
