--- conflicted
+++ resolved
@@ -1,15 +1,8 @@
 from enum import IntEnum
-<<<<<<< HEAD
-from typing import NamedTuple, Self
-
-import numpy as np
-from pydantic import BaseModel, Field
-=======
-from typing import Annotated, Self
+from typing import Annotated, NamedTuple, Self
 
 import numpy as np
 from pydantic import BaseModel, ConfigDict, Field
->>>>>>> 54dc4699
 
 from ... import bmdscore
 from ...constants import BOOL_ICON
@@ -38,21 +31,12 @@
 
 
 class DichotomousModelSettings(BaseModel):
-<<<<<<< HEAD
-    bmr: float = Field(default=0.1, gt=0)
-    alpha: float = Field(default=0.05, gt=0, lt=1)
-    bmr_type: DichotomousRiskType = DichotomousRiskType.ExtraRisk
-    degree: int = Field(default=0, ge=0, le=8)  # multistage only
-    samples: int = Field(default=100, ge=10, le=1000)
-    burnin: int = Field(default=20, ge=5, le=1000)
-=======
     bmr: Annotated[float, Field(gt=0)] = 0.1
     alpha: Annotated[float, Field(gt=0, lt=1)] = 0.05
     bmr_type: DichotomousRiskType = DichotomousRiskType.ExtraRisk
     degree: Annotated[int, Field(ge=0, le=8)] = 0  # multistage only
     samples: Annotated[int, Field(ge=10, le=1000)] = 100
     burnin: Annotated[int, Field(ge=5, le=1000)] = 20
->>>>>>> 54dc4699
     priors: PriorClass | ModelPriors | None = None  # if None; default used
 
     @property
