<<<<<<< HEAD
from textwrap import dedent
=======
>>>>>>> 02172bdc
from typing import Self

import numpy as np
import numpy.typing as npt
from pydantic import BaseModel

from bmds import bmdscore

from ..models.dichotomous import BmdModelDichotomous
<<<<<<< HEAD
=======
from .common import inspect_cpp_obj
>>>>>>> 02172bdc
from .continuous import NumpyFloatArray


class ModelAverageResult(BaseModel):
    pass


class DichotomousModelAverage:
    def __init__(self, dataset, models: list[BmdModelDichotomous], model_weights: npt.NDArray):
        first = models[0].structs.analysis
        analysis = bmdscore.python_dichotomous_analysis()
        analysis.BMD_type = first.BMD_type
        analysis.BMR = first.BMR
        analysis.alpha = first.alpha
        analysis.Y = dataset.incidences
        analysis.n_group = dataset.ns
        analysis.doses = dataset.doses
        analysis.n = dataset.num_dose_groups

        average = bmdscore.python_dichotomousMA_analysis()
        average.nmodels = len(models)
        average.nparms = [model.structs.result.nparms for model in models]
        average.actual_parms = [model.structs.result.nparms for model in models]
        average.prior_cols = [model.structs.analysis.prior_cols for model in models]
        average.models = [model.structs.analysis.model for model in models]
        average.priors = [model.structs.analysis.prior for model in models]
        average.modelPriors = model_weights
        average.pyDA = analysis

        bmdsRes = bmdscore.BMDSMA_results()
        bmdsRes.BMD = np.full(average.nmodels, -9999)
        bmdsRes.BMDL = np.full(average.nmodels, -9999)
        bmdsRes.BMDU = np.full(average.nmodels, -9999)
        bmdsRes.ebUpper = np.full(analysis.n, -9999)
        bmdsRes.ebLower = np.full(analysis.n, -9999)

        result = bmdscore.python_dichotomousMA_result()
        result.nmodels = len(models)
        result.dist_numE = 200
        result.models = [model.structs.result for model in models]
        result.bmdsRes = bmdsRes

        self.analysis = analysis
        self.average = average
        self.result = result
        self.bmdsRes = bmdsRes

    def execute(self) -> "DichotomousModelAverageResult":
        bmdscore.pythonBMDSDichoMA(self.average, self.result)

<<<<<<< HEAD
    def __str__(self):
        return dedent("TODO")
=======
    def __str__(self) -> str:
        lines = []
        inspect_cpp_obj(lines, self.analysis, depth=0)
        inspect_cpp_obj(lines, self.result, depth=0)
        return "\n".join(lines)
>>>>>>> 02172bdc


class DichotomousModelAverageResult(ModelAverageResult):
    """
    Model average fit
    """

    bmdl: float
    bmd: float
    bmdu: float
    bmdl_y: float
    bmd_y: float
    bmdu_y: float
    bmd_dist: NumpyFloatArray
    priors: NumpyFloatArray
    posteriors: NumpyFloatArray
    dr_x: NumpyFloatArray
    dr_y: NumpyFloatArray

    @classmethod
    def from_cpp(cls, analysis: DichotomousModelAverage, model_results) -> Self:
        # only keep positive finite values
        arr = np.array(analysis.result.bmd_dist).reshape(2, analysis.result.dist_numE).T
        arr = arr[np.isfinite(arr[:, 0])]
        arr = arr[arr[:, 0] > 0]

        # calculate dr_y for model averaging
        priors = np.array(analysis.average.modelPriors)
        posteriors = np.array(analysis.result.post_probs)
        values = np.array([result.plotting.dr_y for result in model_results])
        dr_x = model_results[0].plotting.dr_x
        dr_y = values.T.dot(posteriors)
        bmds = [analysis.bmdsRes.BMDL_MA, analysis.bmdsRes.BMD_MA, analysis.bmdsRes.BMDU_MA]
        bmds_ys = np.interp(bmds, dr_x, dr_y)
        return cls(
            bmdl=bmds[0],
            bmd=bmds[1],
            bmdu=bmds[2],
            bmdl_y=bmds_ys[0],
            bmd_y=bmds_ys[1],
            bmdu_y=bmds_ys[2],
            bmd_dist=arr.T,
            priors=priors,
            posteriors=posteriors,
            dr_x=dr_x,
            dr_y=dr_y,
        )

    def dict(self, **kw) -> dict:
        d = super().dict(**kw)
        return NumpyFloatArray.listify(d)

    def update_record(self, d: dict) -> None:
        """Update data record for a tabular-friendly export"""
        d.update(
            bmdl=self.bmdl,
            bmd=self.bmd,
            bmdu=self.bmdu,
        )

    def update_record_weights(self, d: dict, index: int) -> None:
        """Update data record for a tabular-friendly export"""
        d.update(
            model_prior=self.priors[index],
            model_posterior=self.posteriors[index],
        )<|MERGE_RESOLUTION|>--- conflicted
+++ resolved
@@ -1,7 +1,3 @@
-<<<<<<< HEAD
-from textwrap import dedent
-=======
->>>>>>> 02172bdc
 from typing import Self
 
 import numpy as np
@@ -11,10 +7,7 @@
 from bmds import bmdscore
 
 from ..models.dichotomous import BmdModelDichotomous
-<<<<<<< HEAD
-=======
 from .common import inspect_cpp_obj
->>>>>>> 02172bdc
 from .continuous import NumpyFloatArray
 
 
@@ -65,16 +58,11 @@
     def execute(self) -> "DichotomousModelAverageResult":
         bmdscore.pythonBMDSDichoMA(self.average, self.result)
 
-<<<<<<< HEAD
-    def __str__(self):
-        return dedent("TODO")
-=======
     def __str__(self) -> str:
         lines = []
         inspect_cpp_obj(lines, self.analysis, depth=0)
         inspect_cpp_obj(lines, self.result, depth=0)
         return "\n".join(lines)
->>>>>>> 02172bdc
 
 
 class DichotomousModelAverageResult(ModelAverageResult):
