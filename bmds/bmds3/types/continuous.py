--- conflicted
+++ resolved
@@ -1,8 +1,4 @@
 from enum import IntEnum
-<<<<<<< HEAD
-from textwrap import dedent
-=======
->>>>>>> 02172bdc
 from typing import NamedTuple, Self
 
 import numpy as np
@@ -16,9 +12,6 @@
 from ...utils import multi_lstrip, pretty_table
 from .. import constants
 from ..constants import ContinuousModelChoices
-<<<<<<< HEAD
-from .common import NumpyFloatArray, NumpyIntArray, clean_array, residual_of_interest
-=======
 from .common import (
     NumpyFloatArray,
     NumpyIntArray,
@@ -26,7 +19,6 @@
     inspect_cpp_obj,
     residual_of_interest,
 )
->>>>>>> 02172bdc
 from .priors import ModelPriors, PriorClass, PriorType
 
 
@@ -174,10 +166,7 @@
         analysis.prior_cols = constants.NUM_PRIOR_COLS
         analysis.transform_dose = 0
         analysis.prior = self._priors_array()
-<<<<<<< HEAD
-=======
         analysis.degree = self.degree
->>>>>>> 02172bdc
         analysis.disttype = self.disttype.value
         analysis.alpha = self.alpha
 
@@ -211,15 +200,9 @@
         result.bmdsRes = bmdscore.BMDS_results()
         result.aod = bmdscore.continuous_AOD()
         result.aod.TOI = bmdscore.testsOfInterest()
-<<<<<<< HEAD
 
         return ContinuousAnalysisCPPStructs(analysis, result)
 
-=======
-
-        return ContinuousAnalysisCPPStructs(analysis, result)
-
->>>>>>> 02172bdc
 
 class ContinuousAnalysisCPPStructs(NamedTuple):
     analysis: bmdscore.python_continuous_analysis
@@ -228,24 +211,11 @@
     def execute(self):
         bmdscore.pythonBMDSCont(self.analysis, self.result)
 
-<<<<<<< HEAD
-    def __str__(self):
-        return dedent(
-            f"""
-            Analysis:
-            {self.analysis}
-
-            Result:
-            {self.result}
-            """
-        )
-=======
     def __str__(self) -> str:
         lines = []
         inspect_cpp_obj(lines, self.analysis, depth=0)
         inspect_cpp_obj(lines, self.result, depth=0)
         return "\n".join(lines)
->>>>>>> 02172bdc
 
 
 class ContinuousModelResult(BaseModel):
