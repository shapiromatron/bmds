--- conflicted
+++ resolved
@@ -455,11 +455,7 @@
         headers = "Model|Log Likelihood|# Params|AIC".split("|")
         data = []
         for name, loglikelihood, num_param, aic in zip(
-<<<<<<< HEAD
-            self.names, self.loglikelihoods, self.num_params, self.aics
-=======
             self.names, self.loglikelihoods, self.num_params, self.aics, strict=True
->>>>>>> 1d613628
         ):
             data.append([name, loglikelihood, num_param, aic])
         return pretty_table(data, headers)
@@ -484,13 +480,9 @@
     def tbl(self) -> str:
         headers = "Name|Loglikelihood Ratio|Test DOF|P-Value".split("|")
         data = []
-<<<<<<< HEAD
-        for name, ll_ratio, df, p_value in zip(self.names, self.ll_ratios, self.dfs, self.p_values):
-=======
         for name, ll_ratio, df, p_value in zip(
             self.names, self.ll_ratios, self.dfs, self.p_values, strict=True
         ):
->>>>>>> 1d613628
             data.append([name, ll_ratio, df, p_value])
         return pretty_table(data, headers)
 
