import itertools
from pathlib import Path
from typing import Self

import numpy as np
import pandas as pd
from pydantic import BaseModel, Field, field_validator

from ...constants import BIN_ICON, BIN_TEXT, BIN_TEXT_BMDS3, LogicBin
from ...datasets import DatasetBase
from ..models.base import BmdModel
from .checks import RULE_MAP, CheckResponse
from .constants import RuleClass


class Rule(BaseModel):
    rule_class: RuleClass
    failure_bin: LogicBin
    threshold: float | None = None
    enabled_dichotomous: bool = True
    enabled_continuous: bool = True
    enabled_nested: bool = True

    def bin_icon(self) -> str:
        return BIN_ICON[self.failure_bin]

    def bin_text(self) -> str:
        return BIN_TEXT[self.failure_bin]

    def to_row(self):
        return [
            self.rule_class,
            self.failure_bin,
            self.threshold,
            self.enabled_dichotomous,
            self.enabled_continuous,
            self.enabled_nested,
        ]


class RecommenderSettings(BaseModel):
    enabled: bool = True
    recommend_questionable: bool = False
    recommend_viable: bool = True
    sufficiently_close_bmdl: float = 3
    rules: list[Rule]

    _default: str | None = None

    @field_validator("rules")
    @classmethod
    def rules_all_classes(cls, rules):
        rule_classes = set(rule.rule_class for rule in rules)
        all_rule_classes = set(RuleClass.__members__)
        missing = all_rule_classes - rule_classes
        if missing:
            raise ValueError(f"Rule list must be complete; missing {missing}")
        return rules

    @classmethod
    def build_default(cls) -> Self:
        if cls._default is None:
            path = Path(__file__).parent / "default.json"
            cls._default = path.read_text()
        return cls.model_validate_json(cls._default)

    def to_df(self) -> pd.DataFrame:
        df = pd.DataFrame(
            data=[rule.to_row() for rule in self.rules],
            columns=[
                "rule_class",
                "failure_bin",
                "threshold",
                "enabled_dichotomous",
                "enabled_continuous",
                "enabled_nested",
            ],
        )
        return df


class RecommenderResults(BaseModel):
    recommended_model_index: int | None = None
    recommended_model_variable: str | None = None
    bmds_model_bin: list[LogicBin] = Field(
        default=[], alias="model_bin"
    )  # list[LogicBin] = [] # ???

    bmds_model_notes: list[dict[int, list[str]]] = []

    def bin_text(self, index: int) -> str:
        if self.recommended_model_index == index:
            return f"Recommended - Lowest {self.recommended_model_variable.upper()}"
        return BIN_TEXT_BMDS3[self.model_bin[index]]

    def notes_text(self, index: int) -> str:
        notes = self.bmds_model_notes[index].values()
        return "\n".join(sorted([text for text in itertools.chain(*notes)], reverse=True))

    def update_record(self, d: dict, index: int) -> None:
        """Update data record for a tabular-friendly export"""
<<<<<<< HEAD
        notes = self.bmds_model_notes[index]
=======
>>>>>>> 924a9d1d
        d.update(
            recommended=(index == self.recommended_model_index),
            recommendation_bin=self.bin_text(index),
            recommendation_notes=self.notes_text(index),
        )


class RecommenderSchema(BaseModel):
    settings: RecommenderSettings
    results: RecommenderResults | None = None

    def deserialize(self) -> "Recommender":
        recommender = Recommender(self.settings)
        recommender.results = self.results
        return recommender


class Recommender:
    """
    Recommendation logic for a specified data-type.
    """

    def __init__(self, settings: RecommenderSettings | None = None):
        if settings is not None:
            settings = RecommenderSettings.model_validate(settings)
        else:
            settings = RecommenderSettings.build_default()
        self.settings: RecommenderSettings = settings
        self.results: RecommenderResults | None = None

    def recommend(self, dataset: DatasetBase, models: list[BmdModel]):
        self.results = RecommenderResults()

        if not self.settings.enabled:
            return

        # apply rules to each model
        model_bins = []
        bmds_model_notes = []
        for model in models:
            # set defaults
            current_bin = LogicBin.NO_CHANGE
            notes: dict[int, list[str]] = {
                LogicBin.NO_CHANGE: [],
                LogicBin.WARNING: [],
                LogicBin.FAILURE: [],
            }

            if model.has_results:
                # apply tests for each model
                for rule in self.settings.rules:
                    response: CheckResponse = RULE_MAP[rule.rule_class].check(dataset, model, rule)
                    current_bin = max(response.logic_bin, current_bin)
                    if response.message:
                        notes[response.logic_bin].append(response.message)
            else:
                current_bin = LogicBin.FAILURE
                notes[LogicBin.FAILURE].append("Did not successfully execute.")

            model_bins.append(current_bin)
            bmds_model_notes.append(notes)

        self.results.model_bin = model_bins
        self.results.bmds_model_notes = bmds_model_notes

        # get only models in highest bin-category
        valid_model_indicies = []
        for idx, model_bin in enumerate(model_bins):
            if (self.settings.recommend_viable and model_bin == LogicBin.NO_CHANGE) or (
                self.settings.recommend_questionable and model_bin == LogicBin.WARNING
            ):
                valid_model_indicies.append(idx)

        model_subset = [models[idx] for idx in valid_model_indicies]

        # exit early if there are no models left to recommend
        if len(model_subset) == 0:
            return

        # determine which approach to use for best-fitting model
        bmd_ratio = self._get_bmdl_ratio(model_subset)
        if bmd_ratio <= self.settings.sufficiently_close_bmdl:
            field = "aic"
        else:
            field = "bmdl"

        self.results.recommended_model_variable = field

        # get and set recommended model
        model_subset = self._get_recommended_models(model_subset, field)
        model = self._get_parsimonious_model(model_subset)
        self.results.recommended_model_index = models.index(model)

    def _get_bmdl_ratio(self, models: list[BmdModel]) -> float:
        """Return BMDL ratio in list of models."""
        bmdls = [model.results.bmdl for model in models if model.results.bmdl > 0]
        return max(bmdls) / min(bmdls)

    def _get_recommended_models(self, models: list[BmdModel], field: str) -> list[BmdModel]:
        """
        Returns a list of models which have the minimum target field value
        for a given field name (AIC or BMDL).
        """
        if field == "aic":
            values = np.array([getattr(model.results.fit, field) for model in models])
        elif field == "bmdl":
            values = np.array([getattr(model.results, field) for model in models])
        else:
            raise ValueError(f"Unknown target field: {field}")

        matches = np.where(values == values.min())[0].tolist()
        return [models[i] for i in matches]

    def _get_parsimonious_model(self, models: list[BmdModel]) -> BmdModel:
        """
        Return the most parsimonious model of all available models. The most
        parsimonious model is defined as the model with the fewest number of
        parameters.
        """
        params = [len(model.results.parameters.values) for model in models]
        idx = params.index(min(params))
        return models[idx]

    def serialize(self) -> RecommenderSchema:
        return RecommenderSchema(settings=self.settings, results=self.results)<|MERGE_RESOLUTION|>--- conflicted
+++ resolved
@@ -99,10 +99,6 @@
 
     def update_record(self, d: dict, index: int) -> None:
         """Update data record for a tabular-friendly export"""
-<<<<<<< HEAD
-        notes = self.bmds_model_notes[index]
-=======
->>>>>>> 924a9d1d
         d.update(
             recommended=(index == self.recommended_model_index),
             recommendation_bin=self.bin_text(index),
