--- conflicted
+++ resolved
@@ -84,13 +84,8 @@
 class RecommenderResults(BaseModel):
     recommended_model_index: int | None = None
     recommended_model_variable: str | None = None
-<<<<<<< HEAD
-    model_bin: list[LogicBin] = []
-    model_notes: list[dict[int, list[str]]] = []
-=======
     bmds_model_bin: list[LogicBin] = Field(default=[], alias="model_bin")
     bmds_model_notes: list[dict[int, list[str]]] = Field(default=[], alias="model_notes")
->>>>>>> 54dc4699
 
     def bin_text(self, index: int) -> str:
         if self.recommended_model_index == index:
