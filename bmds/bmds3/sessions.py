--- conflicted
+++ resolved
@@ -6,17 +6,13 @@
 from simple_settings import settings
 
 from .. import constants
-<<<<<<< HEAD
-from ..bmds2.sessions import BMDS
-from . import logic
-=======
 from ..datasets import DatasetType
->>>>>>> 42791741
 from .models import continuous as c3
 from .models import dichotomous as d3
 from .models import ma
 from .models.base import BmdModel, BmdModelAveraging
 from .types import sessions as schema
+from . import logic
 
 logger = logging.getLogger(__name__)
 
@@ -80,19 +76,28 @@
         if self.model_average is not None:
             self.model_average.execute_job()
 
+    def recommend(self):
+        if not hasattr(self, "recommender"):
+            self.add_recommender()
+        self.recommended_model = self.recommender.recommend(self.dataset, self.models)
+        self.recommended_model_index = (
+            self.models.index(self.recommended_model)
+            if self.recommended_model is not None
+            else None
+        )
+        return self.recommended_model
+
     def execute_and_recommend(self, drop_doses=False):
         raise NotImplementedError("TODO")
 
-<<<<<<< HEAD
     def add_recommender(self):
-        self.recommender = logic.Recommender(dtype=self.dtype)
+        # TODO -change add to constructor
+        self.recommender = logic.Recommender(dtype=self.dataset.dtype)
 
-=======
     # serializing
     # -----------
     def serialize(self) -> schema.SessionSchemaBase:
         raise NotImplementedError("implement!")
->>>>>>> 42791741
 
     def deserialize(self) -> "BmdsSession":
         raise NotImplementedError("implement!")
