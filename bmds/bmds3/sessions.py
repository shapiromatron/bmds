from __future__ import annotations

import logging
from copy import copy, deepcopy
from typing import Any, ClassVar

import numpy as np
import numpy.typing as npt
import pandas as pd
from simple_settings import settings

from .. import constants
from ..datasets import DatasetSchemaBase, DatasetType
from ..reporting.styling import Report
from ..utils import citation
from ..version import __version__
from . import reporting
from .constants import PriorClass
from .models import continuous as c3
from .models import dichotomous as d3
from .models import ma
from .models.base import BmdModel, BmdModelAveraging, BmdModelAveragingSchema, BmdModelSchema
from .recommender import Recommender, RecommenderSettings
from .selected import SelectedModel
from .types import sessions as schema
from .types.structs import get_version

logger = logging.getLogger(__name__)


class BmdsSession:
    """A BmdsSession is bmd modeling session for a single dataset.

    The session contains the dataset, model configuration and results, and model recommendations
    and potentially model averaging results too. BmdsSessions are a primary data type that
    should be able to be serialized and deserialized.
    """

    version_str: str
    version_pretty: str
    version_tuple: tuple[int, ...]
    model_options: dict[str, dict]

    def __init__(
        self,
        dataset: DatasetType,
        recommendation_settings: RecommenderSettings | None = None,
    ):
        self.dataset = dataset
        self.models: list[BmdModel] = []
        self.ma_weights: npt.NDArray | None = None
        self.bmds_model_average: BmdModelAveraging | None = None
        self.recommendation_settings: RecommenderSettings | None = recommendation_settings
        self.recommender: Recommender | None = None
        self.selected: SelectedModel = SelectedModel(self)

    def add_default_bayesian_models(
<<<<<<< HEAD
        self, global_settings: dict = None, bmds_model_average: bool = True
=======
        self, global_settings: dict | None = None, model_average: bool = True
>>>>>>> fa3ca0fb
    ):
        global_settings = deepcopy(global_settings) if global_settings else {}
        global_settings["priors"] = PriorClass.bayesian
        for name in self.model_options[self.dataset.dtype].keys():
            model_settings = deepcopy(global_settings)
            if name in constants.VARIABLE_POLYNOMIAL:
                model_settings.update(degree=2)
            self.add_model(name, settings=model_settings)

        if bmds_model_average and self.dataset.dtype is constants.Dtype.DICHOTOMOUS:
            self.add_model_averaging()

    def add_default_models(self, global_settings=None):
        for name in self.model_options[self.dataset.dtype].keys():
            model_settings = deepcopy(global_settings) if global_settings is not None else None
            if name in constants.VARIABLE_POLYNOMIAL:
                min_poly_order = 1 if name == constants.M_MultistageCancer else 2
                max_poly_order = min(
                    self.dataset.num_dose_groups - 1, settings.MAXIMUM_POLYNOMIAL_ORDER + 1
                )
                for i in range(min_poly_order, max_poly_order):
                    poly_model_settings = (
                        deepcopy(model_settings) if model_settings is not None else {}
                    )
                    poly_model_settings["degree"] = i
                    self.add_model(name, settings=poly_model_settings)
            else:
                self.add_model(name, settings=model_settings)

    def add_model(self, name, settings=None):
        Model = self.model_options[self.dataset.dtype][name]
        instance = Model(dataset=self.dataset, settings=settings)
        self.models.append(instance)

    def set_ma_weights(self, weights: npt.ArrayLike | None = None):
        if weights is None:
            weights = np.full(len(self.models), 1 / len(self.models), dtype=np.float64)
        if len(self.models) != len(weights):
            raise ValueError(f"# model weights ({weights}) != num models {len(self.models)}")
        weights = np.array(weights)
        self.ma_weights = weights / weights.sum()

    def add_model_averaging(self, weights: list[float] | None = None):
        """
        Must be added average other models are added since a shallow copy is taken, and the
        execution of model averaging assumes all other models were executed.
        """
        if weights or self.ma_weights is None:
            self.set_ma_weights(weights)
        instance = ma.BmdModelAveragingDichotomous(session=self, models=copy(self.models))
        self.bmds_model_average = instance

    def execute(self):
        # execute individual models
        for model in self.models:
            model.execute_job()

        # execute model average
        if self.bmds_model_average is not None:
            self.bmds_model_average.execute_job()

    @property
    def recommendation_enabled(self):
        if self.recommender is None:
            self.recommender = Recommender(settings=self.recommendation_settings)
        return self.recommender.settings.enabled

    def recommend(self):
        if self.recommendation_enabled:
            self.recommender.recommend(self.dataset, self.models)
        else:
            raise ValueError("Recommendation not enabled.")

    def select(self, model: BmdModel | None, notes: str = ""):
        self.selected.select(model, notes)

    @property
    def has_recommended_model(self) -> bool:
        return (
            self.recommendation_enabled
            and self.recommender.results.recommended_model_index is not None
        )

    def accept_recommendation(self):
        """Select the recommended model, if one exists."""
        if self.has_recommended_model:
            index = self.recommender.results.recommended_model_index
            self.select(self.models[index], "Selected as best-fitting model")
        else:
            self.select(None, "No model was selected as a best-fitting model")

    def execute_and_recommend(self):
        self.execute()
        self.recommend()

    def is_bayesian(self) -> bool:
        """Determine if models are using a bayesian or frequentist approach."""
        return self.models[0].settings.priors.is_bayesian

    def citation(self) -> dict:
        return citation(self.dll_version())

    # serializing
    # -----------
    def serialize(self) -> schema.SessionSchemaBase:
        ...

    @classmethod
    def dll_version(cls) -> str:
        model = cls.model_options[constants.DICHOTOMOUS][constants.M_Logistic]
        dll = model.get_dll()
        return get_version(dll)

    @classmethod
    def from_serialized(cls, data: dict) -> BmdsSession:
        try:
            version = data["version"]["numeric"]
            dtype = data["dataset"]["dtype"]
        except KeyError:
            raise ValueError("Invalid JSON format")

        dataset = DatasetSchemaBase.get_subclass(dtype).model_validate(data["dataset"])
        model_base_class = BmdModelSchema.get_subclass(dtype)
        data["dataset"] = dataset
        data["models"] = [model_base_class.model_validate(model_) for model_ in data["models"]]
        ma = data.get("bmds_model_average")
        if ma:
            data["bmds_model_average"] = BmdModelAveragingSchema.get_subclass(dtype).model_validate(
                ma
            )
        if tuple(version) == Bmds330.version_tuple:
            return Bmds330Schema.model_validate(data).deserialize()
        else:
            raise ValueError("Unknown BMDS version")

    # reporting
    # ---------
    def to_dict(self):
        return self.serialize().model_dump(by_alias=True)

    def to_df(self, extras: dict | None = None) -> pd.DataFrame:
        """Export an executed session to a pandas dataframe

        Args:
            extras (dict, optional): _description_. Defaults to None.

        Returns:
            pd.DataFrame: A pandas dataframe
        """

        dataset_dict = {}
        self.dataset.update_record(dataset_dict)
        extras = extras or {}

        # add a row for each model
        models = []
        for bmds_model_index, model in enumerate(self.models):
            d: dict[str, Any] = {
                **extras,
                **dataset_dict,
                **dict(bmds_model_index=bmds_model_index, model_name=model.name()),
            }
            model.settings.update_record(d)
            model.results.update_record(d)

            if self.recommendation_enabled and self.recommender.results is not None:
                self.recommender.results.update_record(d, bmds_model_index)
                self.selected.update_record(d, bmds_model_index)

            if self.bmds_model_average:
                self.bmds_model_average.results.update_record_weights(d, bmds_model_index)

            models.append(d)

        # add model average row
        if self.bmds_model_average:
            d = dict(
                **extras,
                **dataset_dict,
                bmds_model_index=100,
                model_name="Model average",
            )
            self.bmds_model_average.settings.update_record(d)
            self.bmds_model_average.results.update_record(d)
            models.append(d)

        return pd.DataFrame(models)

    def to_docx(
        self,
        report: Report = None,
        header_level: int = 1,
        citation: bool = True,
        dataset_format_long: bool = True,
        all_models: bool = False,
        bmd_cdf_table: bool = False,
        session_inputs_table: bool = False,
    ):
        """Return a Document object with the session executed

        Args:
            report (Report, optional): A Report dataclass, or None to use default.
            header_level (int, optional): Starting header level. Defaults to 1.
            citation (bool, default True): Include citation
            dataset_format_long (bool, default True): long or wide dataset table format
            all_models (bool, default False):  Show all models, not just selected
            bmd_cdf_table (bool, default False): Export BMD CDF table
            session_inputs_table (bool, default False): Write an inputs table for a session,
                assuming a single model's input settings are representative of all models in a
                session, which may not always be true

        Returns:
            A python docx.Document object with content added.
        """
        if report is None:
            report = Report.build_default()

        # remove empty first paragraph, if one exists
        if len(report.document.paragraphs) > 0:
            p = report.document.paragraphs[0]
            if not p.text and not p.runs:
                el = p._element
                el.getparent().remove(el)
                p._p = p._element = None

        h1 = report.styles.get_header_style(header_level)
        h2 = report.styles.get_header_style(header_level + 1)
        report.document.add_paragraph("Session Results", h1)
        report.document.add_paragraph("Input Dataset", h2)
        reporting.write_dataset_table(report, self.dataset, dataset_format_long)

        if session_inputs_table:
            report.document.add_paragraph("Input Settings", h2)
            reporting.write_inputs_table(report, self)

        if self.is_bayesian():
            report.document.add_paragraph("Bayesian Summary", h2)
            reporting.write_bayesian_table(report, self)
            if self.bmds_model_average:
                reporting.plot_bma(report, self)
            if all_models:
                report.document.add_paragraph("Individual Model Results", h2)
                reporting.write_models(report, self, bmd_cdf_table, header_level + 2)

        else:
            report.document.add_paragraph("Frequentist Summary", h2)
            reporting.write_frequentist_table(report, self)
            if all_models:
                report.document.add_paragraph("Individual Model Results", h2)
                reporting.write_models(report, self, bmd_cdf_table, header_level + 2)
            else:
                report.document.add_paragraph("Selected Model", h2)
                if self.selected.model:
                    reporting.write_model(
                        report, self.selected.model, bmd_cdf_table, header_level + 2
                    )
                else:
                    report.document.add_paragraph("No model was selected as a best-fitting model.")

        if citation:
            reporting.write_citation(report, self, header_level + 1)

        return report.document


class Bmds330(BmdsSession):
    version_str = constants.BMDS330
    version_pretty = "3.3.0"
    version_tuple = (3, 3, 0)
    model_options: ClassVar = {
        constants.DICHOTOMOUS: {
            constants.M_Logistic: d3.Logistic,
            constants.M_LogLogistic: d3.LogLogistic,
            constants.M_Probit: d3.Probit,
            constants.M_LogProbit: d3.LogProbit,
            constants.M_QuantalLinear: d3.QuantalLinear,
            constants.M_Multistage: d3.Multistage,
            constants.M_Gamma: d3.Gamma,
            constants.M_Weibull: d3.Weibull,
            constants.M_DichotomousHill: d3.DichotomousHill,
        },
        constants.DICHOTOMOUS_CANCER: {
            # constants.M_MultistageCancer: d3.Multistage
        },
        constants.CONTINUOUS: {
            constants.M_Linear: c3.Linear,
            constants.M_Polynomial: c3.Polynomial,
            constants.M_Power: c3.Power,
            constants.M_Hill: c3.Hill,
            constants.M_ExponentialM3: c3.ExponentialM3,
            constants.M_ExponentialM5: c3.ExponentialM5,
        },
        constants.CONTINUOUS_INDIVIDUAL: {
            constants.M_Linear: c3.Linear,
            constants.M_Polynomial: c3.Polynomial,
            constants.M_Power: c3.Power,
            constants.M_Hill: c3.Hill,
            constants.M_ExponentialM3: c3.ExponentialM3,
            constants.M_ExponentialM5: c3.ExponentialM5,
        },
    }

    def serialize(self) -> Bmds330Schema:
        schema = Bmds330Schema(
            version=dict(
                string=self.version_str,
                pretty=self.version_pretty,
                numeric=self.version_tuple,
                python=__version__,
                dll=self.dll_version(),
            ),
            dataset=self.dataset.serialize(),
            models=[model.serialize() for model in self.models],
            selected=self.selected.serialize(),
        )
        if self.bmds_model_average is not None:
            schema.bmds_model_average = self.bmds_model_average.serialize(self)

        if self.recommender is not None:
            schema.recommender = self.recommender.serialize()

        return schema


class Bmds330Schema(schema.SessionSchemaBase):
    def deserialize(self) -> Bmds330:
        session = Bmds330(dataset=self.dataset.deserialize())
        session.models = [model.deserialize(session.dataset) for model in self.models]
        session.selected = self.selected.deserialize(session)
        if self.bmds_model_average is not None:
            session.bmds_model_average = self.bmds_model_average.deserialize(session)
        if self.recommender is not None:
            session.recommendation_settings = self.recommender.settings
            session.recommender = self.recommender.deserialize()
        return session


_bmds_session_versions = {
    constants.BMDS330: Bmds330,
}


def get_model(bmds_version: str, dataset_type: str, model_name: str) -> BmdModel:
    """Get BmdModel class given metadata

    Args:
        bmds_version (str): version
        dataset_type (str): dataset type
        model_name (str): model name

    Returns:
        BmdModel: A BmdModel class
    """
    try:
        return _bmds_session_versions[bmds_version].model_options[dataset_type][model_name]
    except KeyError:
        raise ValueError(f"Model not found: {bmds_version}-{dataset_type}-{model_name}")<|MERGE_RESOLUTION|>--- conflicted
+++ resolved
@@ -55,11 +55,7 @@
         self.selected: SelectedModel = SelectedModel(self)
 
     def add_default_bayesian_models(
-<<<<<<< HEAD
-        self, global_settings: dict = None, bmds_model_average: bool = True
-=======
-        self, global_settings: dict | None = None, model_average: bool = True
->>>>>>> fa3ca0fb
+        self, global_settings: dict | None = None, bmds_model_average: bool = True
     ):
         global_settings = deepcopy(global_settings) if global_settings else {}
         global_settings["priors"] = PriorClass.bayesian
