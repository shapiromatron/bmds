from __future__ import annotations

from typing import TYPE_CHECKING

import numpy as np
import pandas as pd

from ..constants import Dtype
from ..datasets.base import DatasetBase
from ..reporting.footnotes import TableFootnote
from ..reporting.styling import Report, add_mpl_figure, set_column_width, write_cell

if TYPE_CHECKING:
    from .sessions import BmdsSession


<<<<<<< HEAD
def write_dataset_tbl(report: Report, dataset: DatasetBase, long: bool = True):
    """Write dataset table to word report

    Args:
        report (Report): A report instance
        dataset (DatasetBase): A dataset
        long (bool, optional): Write in long (default) or condensed form.
    """
=======
def write_citation(report: Report, session: BmdsSession, header_level: int):
    styles = report.styles
    header_style = styles.get_header_style(header_level)
    report.document.add_paragraph("Recommended citation", header_style)
    report.document.add_paragraph(
        "Please adapt as appropriate; the citations below capture the package version and "
        "timestamps for easier reproducibility of the analysis."
    )
    citations = session.citation()
    text = f"""\nSoftware:\n{citations['software']}\n\nPaper:\n{citations['paper']}"""
    report.document.add_paragraph(text, styles.fixed_width)


def write_dataset(report: Report, dataset: DatasetBase):
    long = True
>>>>>>> a238c32d
    styles = report.styles
    footnotes = TableFootnote()

    hdr = styles.tbl_header

    dose_units_text = dataset._get_dose_units_text()
    response_units_text = dataset._get_response_units_text()

    if dataset.dtype is Dtype.CONTINUOUS:
        if long:
            tbl = report.document.add_table(dataset.num_dose_groups + 1, 4, style=styles.table)

            write_cell(tbl.cell(0, 0), "Dose" + dose_units_text, hdr)
            write_cell(tbl.cell(0, 1), "N", hdr)
            write_cell(tbl.cell(0, 2), "Mean" + response_units_text, hdr)
            write_cell(tbl.cell(0, 3), "Std. Dev." + response_units_text, hdr)

            for i, (dose, n, mean, stdev) in enumerate(
                zip(dataset.doses, dataset.ns, dataset.means, dataset.stdevs)
            ):
                write_cell(tbl.cell(i + 1, 0), dose, styles.tbl_body)
                write_cell(tbl.cell(i + 1, 1), n, styles.tbl_body)
                write_cell(tbl.cell(i + 1, 2), mean, styles.tbl_body)
                write_cell(tbl.cell(i + 1, 3), stdev, styles.tbl_body)

            width = styles.portrait_width / 4
            for i, col in enumerate(tbl.columns):
                set_column_width(col, width)

        else:

            tbl = report.document.add_table(3, dataset.num_dose_groups + 1, style=styles.table)

            write_cell(tbl.cell(0, 0), "Dose" + dose_units_text, hdr)
            write_cell(tbl.cell(1, 0), "N", hdr)
            write_cell(tbl.cell(2, 0), "Mean ± SD" + response_units_text, hdr)

            for i, (dose, n, mean, stdev) in enumerate(
                zip(dataset.doses, dataset.ns, dataset.means, dataset.stdevs)
            ):
                write_cell(tbl.cell(0, i + 1), dose, styles.tbl_body)
                write_cell(tbl.cell(1, i + 1), n, styles.tbl_body)
                write_cell(tbl.cell(2, i + 1), f"{mean} ± {stdev}", styles.tbl_body)

            for i, col in enumerate(tbl.columns):
                w = 0.75 if i == 0 else (styles.portrait_width - 0.75) / dataset.num_dose_groups
                set_column_width(col, w)

    elif dataset.dtype is Dtype.DICHOTOMOUS or dataset.dtype is Dtype.DICHOTOMOUS_CANCER:
        if long:
            tbl = report.document.add_table(dataset.num_dose_groups + 1, 3, style=styles.table)
            write_cell(tbl.cell(0, 0), "Dose" + dose_units_text, hdr)
            write_cell(tbl.cell(0, 1), "N", hdr)
            write_cell(tbl.cell(0, 2), "Incidence", hdr)

            for i, (dose, inc, n) in enumerate(zip(dataset.doses, dataset.incidences, dataset.ns)):
                write_cell(tbl.cell(i + 1, 0), dose, styles.tbl_body)
                write_cell(tbl.cell(i + 1, 1), n, styles.tbl_body)
                write_cell(tbl.cell(i + 1, 2), inc, styles.tbl_body)

            width = styles.portrait_width / 3
            for i, col in enumerate(tbl.columns):
                set_column_width(col, width)

        else:

            tbl = report.document.add_table(2, dataset.num_dose_groups + 1, style=styles.table)

            write_cell(tbl.cell(0, 0), "Dose" + dose_units_text, hdr)
            write_cell(tbl.cell(1, 0), "Affected / Total (%)" + response_units_text, hdr)

            for i, (dose, inc, n) in enumerate(zip(dataset.doses, dataset.incidences, dataset.ns)):
                frac = inc / float(n)
                write_cell(tbl.cell(0, i + 1), dose, styles.tbl_body)
                write_cell(tbl.cell(1, i + 1), f"{inc}/{n}\n({frac:.1%})", styles.tbl_body)

            for i, col in enumerate(tbl.columns):
                w = 0.75 if i == 0 else (styles.portrait_width - 0.75) / dataset.num_dose_groups
                set_column_width(col, w)

    elif dataset.dtype is Dtype.CONTINUOUS_INDIVIDUAL:
        # aggregate responses by unique doses
        data = {"dose": dataset.individual_doses, "response": dataset.responses}
        df = (
            pd.DataFrame(data, dtype=str)
            .groupby("dose")["response"]
            .agg(list)
            .str.join(", ")
            .reset_index()
        )

        if long:
            tbl = report.document.add_table(
                len(dataset.individual_doses) + 1, 2, style=styles.table
            )
            # add headers
            write_cell(tbl.cell(0, 0), "Dose", hdr)
            write_cell(tbl.cell(0, 1), "Response", hdr)

            # write data
            for i, (dose, response) in enumerate(zip(dataset.individual_doses, dataset.responses)):
                write_cell(tbl.cell(i + 1, 0), dose, styles.tbl_body)
                write_cell(tbl.cell(i + 1, 1), response, styles.tbl_body)

            width = styles.portrait_width / 2
            for i, col in enumerate(tbl.columns):
                set_column_width(col, width)

        else:

            # create a table
            tbl = report.document.add_table(df.shape[0] + 1, 2, style=styles.table)

            # add headers
            write_cell(tbl.cell(0, 0), "Dose", hdr)
            write_cell(tbl.cell(0, 1), "Response", hdr)

            # write data
            for i, row in df.iterrows():
                write_cell(tbl.cell(i + 1, 0), row.dose, styles.tbl_body)
                write_cell(tbl.cell(i + 1, 1), row.response, styles.tbl_body)

            set_column_width(tbl.columns, 1)
            set_column_width(tbl.columns, styles.portrait_width - 1)

    else:
        raise ValueError("Unknown dtype: {dataset.dtype}")

    # write footnote
    if len(footnotes) > 0:
        footnotes.add_footnote_text(report.document, styles.tbl_footnote)


def write_frequentist_table(report: Report, session: BmdsSession):
    styles = report.styles
    hdr = report.styles.tbl_header
    body = report.styles.tbl_body

    footnotes = TableFootnote()
    tbl = report.document.add_table(len(session.models) + 1, 9, style=styles.table)

    write_cell(tbl.cell(0, 0), "Model", style=hdr)
    write_cell(tbl.cell(0, 1), "BMDL", style=hdr)
    write_cell(tbl.cell(0, 2), "BMD", style=hdr)
    write_cell(tbl.cell(0, 3), "BMDU", style=hdr)
    write_cell(tbl.cell(0, 4), "P value", style=hdr)
    write_cell(tbl.cell(0, 5), "AIC", style=hdr)
    write_cell(tbl.cell(0, 6), "Scaled Residual for Dose Group near BMD", style=hdr)
    write_cell(tbl.cell(0, 7), "Scaled Residual for Control Dose Group", style=hdr)
    write_cell(tbl.cell(0, 8), "Recommendation and Notes", style=hdr)

    # write body
    recommended_index = (
        session.recommender.results.recommended_model_index
        if session.has_recommended_model
        else None
    )
    selected_index = session.selected.model_index
    recommendations = session.recommender.results if session.recommendation_enabled else None
    for idx, model in enumerate(session.models):
        row = idx + 1
        write_cell(tbl.cell(row, 0), model.name(), body)
        if recommended_index == idx:
            footnotes.add_footnote(tbl.cell(row, 0).paragraphs[0], "Recommended best-fitting model")
        if selected_index == idx:
            footnotes.add_footnote(tbl.cell(row, 0).paragraphs[0], session.selected.notes)
        write_cell(tbl.cell(row, 1), model.results.bmdl, body)
        write_cell(tbl.cell(row, 2), model.results.bmd, body)
        write_cell(tbl.cell(row, 3), model.results.bmdu, body)
        write_cell(tbl.cell(row, 4), model.get_gof_pvalue(), body)
        write_cell(tbl.cell(row, 5), model.results.fit.aic, body)
        write_cell(tbl.cell(row, 6), model.results.gof.roi, body)
        write_cell(tbl.cell(row, 7), model.results.gof.residual[0], body)

        cell = tbl.cell(row, 8)
        if recommendations:
            p = cell.paragraphs[0]
            p.style = body
            run = p.add_run(recommendations.bin_text(idx) + "\n")
            run.bold = True
            p.add_run(recommendations.notes_text(idx))
        else:
            write_cell(tbl.cell(row, 8), "-", body)

    # set column width
    widths = np.array([1.75, 0.8, 0.8, 0.7, 0.7, 0.7, 0.7, 0.7, 1.75])
    widths = widths / (widths.sum() / styles.portrait_width)
    for width, col in zip(widths, tbl.columns):
        set_column_width(col, width)

    # write footnote
    if len(footnotes) > 0:
        footnotes.add_footnote_text(report.document, styles.tbl_footnote)


def plot_bma(report: Report, session: BmdsSession):
    if session.model_average.has_results:
        fig = session.model_average.plot()
        report.document.add_paragraph(add_mpl_figure(report.document, fig, 6))


def write_bayesian_table(report: Report, session: BmdsSession):
    styles = report.styles
    report.document.add_paragraph()
    hdr = report.styles.tbl_header
    body = report.styles.tbl_body

    footnotes = TableFootnote()
    tbl = report.document.add_table(len(session.models) + 1, 9, style=styles.table)

    write_cell(tbl.cell(0, 0), "Model", style=hdr)
    write_cell(tbl.cell(0, 1), "Prior Weights", style=hdr)
    write_cell(tbl.cell(0, 2), "Posterior Weights", style=hdr)
    write_cell(tbl.cell(0, 3), "BMDL", style=hdr)
    write_cell(tbl.cell(0, 4), "BMD", style=hdr)
    write_cell(tbl.cell(0, 5), "BMDU", style=hdr)
    write_cell(tbl.cell(0, 6), "P Value", style=hdr)
    write_cell(tbl.cell(0, 7), "Scaled Residual for Dose Group near BMD", style=hdr)
    write_cell(tbl.cell(0, 8), "Scaled Residual for Control Dose Group", style=hdr)

    ma = session.model_average
    for idx, model in enumerate(session.models, start=1):
        write_cell(tbl.cell(idx, 0), model.name(), body)
        write_cell(tbl.cell(idx, 1), ma.results.priors[idx - 1] if ma else "-", body)
        write_cell(tbl.cell(idx, 2), ma.results.posteriors[idx - 1] if ma else "-", body)
        write_cell(tbl.cell(idx, 3), model.results.bmdl, body)
        write_cell(tbl.cell(idx, 4), model.results.bmd, body)
        write_cell(tbl.cell(idx, 5), model.results.bmdu, body)
        write_cell(tbl.cell(idx, 6), model.get_gof_pvalue(), body)
        write_cell(tbl.cell(idx, 7), model.results.gof.roi, body)
        write_cell(tbl.cell(idx, 8), model.results.gof.residual[0], body)

    if ma:
        idx = len(tbl.rows)
        tbl.add_row()
        write_cell(tbl.cell(idx, 0), "Model Average", body)
        write_cell(tbl.cell(idx, 1), "-", body)
        write_cell(tbl.cell(idx, 2), "-", body)
        write_cell(tbl.cell(idx, 3), ma.results.bmdl, body)
        write_cell(tbl.cell(idx, 4), ma.results.bmd, body)
        write_cell(tbl.cell(idx, 5), ma.results.bmdu, body)
        write_cell(tbl.cell(idx, 6), "-", body)
        write_cell(tbl.cell(idx, 7), "-", body)
        write_cell(tbl.cell(idx, 8), "-", body)

    # set column width
    widths = np.array([1, 0.7, 0.7, 0.7, 0.7, 0.7, 0.7, 1, 1])
    widths = widths / (widths.sum() / report.styles.portrait_width)
    for width, col in zip(widths, tbl.columns):
        set_column_width(col, width)

    # write footnote
    if len(footnotes) > 0:
        footnotes.add_footnote_text(report.document, report.styles.tbl_footnote)


def write_models(report: Report, session: BmdsSession, header_level: int):
    styles = report.styles
    header_style = styles.get_header_style(header_level)
    for model in session.models:
        report.document.add_paragraph(model.name(), header_style)
        if model.has_results:
            report.document.add_paragraph(add_mpl_figure(report.document, model.plot(), 6))
            report.document.add_paragraph(add_mpl_figure(report.document, model.cdf_plot(), 6))
        report.document.add_paragraph(model.text(), styles.fixed_width)<|MERGE_RESOLUTION|>--- conflicted
+++ resolved
@@ -14,16 +14,6 @@
     from .sessions import BmdsSession
 
 
-<<<<<<< HEAD
-def write_dataset_tbl(report: Report, dataset: DatasetBase, long: bool = True):
-    """Write dataset table to word report
-
-    Args:
-        report (Report): A report instance
-        dataset (DatasetBase): A dataset
-        long (bool, optional): Write in long (default) or condensed form.
-    """
-=======
 def write_citation(report: Report, session: BmdsSession, header_level: int):
     styles = report.styles
     header_style = styles.get_header_style(header_level)
@@ -37,9 +27,14 @@
     report.document.add_paragraph(text, styles.fixed_width)
 
 
-def write_dataset(report: Report, dataset: DatasetBase):
-    long = True
->>>>>>> a238c32d
+def write_dataset_tbl(report: Report, dataset: DatasetBase, long: bool = True):
+    """Write dataset table to word report
+
+    Args:
+        report (Report): A report instance
+        dataset (DatasetBase): A dataset
+        long (bool, optional): Write in long (default) or condensed form.
+    """
     styles = report.styles
     footnotes = TableFootnote()
 
