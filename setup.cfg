[metadata]
name = bmds
version = attr: bmds.version.__version__
description = A Python interface for the USEPA Benchmark dose modeling software (BMDS)
long_description = file: README.rst
author = Andy Shapiro
author_email = shapiromatron@gmail.com
license = MIT
classifiers =
    Intended Audience :: Science/Research
    License :: OSI Approved :: MIT License
    Natural Language :: English
    Programming Language :: Python :: 3.11
    Topic :: Scientific/Engineering
project_urls =
    Documentation = https://bmds.readthedocs.io/
    Changes = https://github.com/shapiromatron/bmds/blob/main/docs/docs/history.md
    Code = https://github.com/shapiromatron/bmds
    Issue Tracker = https://github.com/shapiromatron/bmds/issues
    Download = https://pypi.org/project/bmds/

[options]
zip_safe = False
include_package_data = True
packages = find:
requires_python = ">=3.11"
install_requires =
    matplotlib
    numpy
    openpyxl
    pandas
<<<<<<< HEAD
    pydantic>2
=======
    pydantic<2
>>>>>>> fa3ca0fb
    python-docx
    scipy
    simple-settings
    tabulate
    tqdm

[options.entry_points]
console_scripts =
    bmds-priors-report = bmds.cli.priors_report:main

[options.extras_require]
benchmarks =
    SQLAlchemy>1.4,<2

[options.packages.find]
exclude = tests*<|MERGE_RESOLUTION|>--- conflicted
+++ resolved
@@ -29,11 +29,7 @@
     numpy
     openpyxl
     pandas
-<<<<<<< HEAD
     pydantic>2
-=======
-    pydantic<2
->>>>>>> fa3ca0fb
     python-docx
     scipy
     simple-settings
