# paths
*.egg-info/
.cache/
.ipynb_checkpoints/
.mypy_cache/
.pytest_cache/
.tox/
.vscode/
build/
dist/
docs/site/
notebooks/private
venv/

# files
*.log
*.py[co]
.coverage
.env
*.db

# created by bmds2.7
log.txt

<<<<<<< HEAD
# current working version - # TODO - change remove when released
bmdscore.cp311-*
bmdscore.cpython-311-*
bmdscore.pyi
=======
# should only available in next brach
bmdscore*
>>>>>>> 924a9d1d
<|MERGE_RESOLUTION|>--- conflicted
+++ resolved
@@ -22,12 +22,5 @@
 # created by bmds2.7
 log.txt
 
-<<<<<<< HEAD
-# current working version - # TODO - change remove when released
-bmdscore.cp311-*
-bmdscore.cpython-311-*
-bmdscore.pyi
-=======
 # should only available in next brach
-bmdscore*
->>>>>>> 924a9d1d
+bmdscore*